<% set_title(product_name, "Transactions") %>

<!--
Licensed to the Apache Software Foundation (ASF) under one or more
contributor license agreements.  See the NOTICE file distributed with
this work for additional information regarding copyright ownership.
The ASF licenses this file to You under the Apache License, Version 2.0
(the "License"); you may not use this file except in compliance with
the License.  You may obtain a copy of the License at

     http://www.apache.org/licenses/LICENSE-2.0

Unless required by applicable law or agreed to in writing, software
distributed under the License is distributed on an "AS IS" BASIS,
WITHOUT WARRANTIES OR CONDITIONS OF ANY KIND, either express or implied.
See the License for the specific language governing permissions and
limitations under the License.
-->

<a id="topic_e15_mr3_5k"></a>


Use <%=vars.product_name%> transactions to group the execution of cache operations and to gain the control offered by transactional commit and rollback. <%=vars.product_name%> transactions control operations within the <%=vars.product_name%> cache while the <%=vars.product_name%> distributed system handles data distribution in the usual way.

-   **[Transaction Performance](cache_transaction_performance.html)**

    Transaction performance can vary depending on the type of regions you are using.

-   **[Data Location for Transactions](data_location_cache_transactions.html)**

    The location where you can run your transaction depends on where you are storing your data.

-   **[How to Run a <%=vars.product_name%> Transaction](run_a_cache_transaction.html)**

    This topic describes how to run a <%=vars.product_name%> transaction.

-   **[How to Run a <%=vars.product_name%> Transaction that Coordinates with an External Database](run_a_cache_transaction_with_external_db.html)**

    Coordinate a <%=vars.product_name%> transaction with an external database by using CacheWriter/CacheListener and TransactionWriter/TransactionListener plug-ins, **to provide an alternative to using JTA transactions**.

-   **[Working with <%=vars.product_name%> Transactions](working_with_transactions.html)**

    This section contains guidelines and additional information on working with <%=vars.product_name%> transactions.

<<<<<<< HEAD
-   **[How <%=vars.product_name%> Cache Transactions Work](how_cache_transactions_work.html)**
=======
-   **[How <%=vars.product_name%> Transactions Work](how_cache_transactions_work.html)**
>>>>>>> 09f0ba92

    This section provides an explanation of how transactions work on <%=vars.product_name%> caches.

<|MERGE_RESOLUTION|>--- conflicted
+++ resolved
@@ -42,11 +42,7 @@
 
     This section contains guidelines and additional information on working with <%=vars.product_name%> transactions.
 
-<<<<<<< HEAD
--   **[How <%=vars.product_name%> Cache Transactions Work](how_cache_transactions_work.html)**
-=======
 -   **[How <%=vars.product_name%> Transactions Work](how_cache_transactions_work.html)**
->>>>>>> 09f0ba92
 
     This section provides an explanation of how transactions work on <%=vars.product_name%> caches.
 

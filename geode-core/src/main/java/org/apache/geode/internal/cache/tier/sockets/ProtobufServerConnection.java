/*
 * Licensed to the Apache Software Foundation (ASF) under one or more contributor license
 * agreements. See the NOTICE file distributed with this work for additional information regarding
 * copyright ownership. The ASF licenses this file to You under the Apache License, Version 2.0 (the
 * "License"); you may not use this file except in compliance with the License. You may obtain a
 * copy of the License at
 *
 * http://www.apache.org/licenses/LICENSE-2.0
 *
 * Unless required by applicable law or agreed to in writing, software distributed under the License
 * is distributed on an "AS IS" BASIS, WITHOUT WARRANTIES OR CONDITIONS OF ANY KIND, either express
 * or implied. See the License for the specific language governing permissions and limitations under
 * the License.
 */

package org.apache.geode.internal.cache.tier.sockets;

<<<<<<< HEAD
import java.io.BufferedInputStream;
=======
>>>>>>> c303d01e
import java.io.BufferedOutputStream;
import java.io.EOFException;
import java.io.IOException;
import java.io.InputStream;
import java.net.InetSocketAddress;
import java.net.Socket;

import org.apache.geode.cache.IncompatibleVersionException;
import org.apache.geode.distributed.DistributedMember;
import org.apache.geode.distributed.internal.ServerLocation;
import org.apache.geode.distributed.internal.membership.InternalDistributedMember;
import org.apache.geode.internal.cache.InternalCache;
import org.apache.geode.internal.cache.client.protocol.ClientProtocolProcessor;
import org.apache.geode.internal.cache.tier.Acceptor;
import org.apache.geode.internal.cache.tier.CachedRegionHelper;
import org.apache.geode.internal.cache.tier.CommunicationMode;
import org.apache.geode.internal.security.SecurityService;

/**
 * Holds the socket and protocol handler for the new client protocol.
 */
public class ProtobufServerConnection extends ServerConnection {
  // The new protocol lives in a separate module and gets loaded when this class is instantiated.
  private final ClientProtocolProcessor protocolProcessor;
  private final BufferedInputStream input;
  private boolean cleanedUp;
  private ClientProxyMembershipID clientProxyMembershipID;
  private final BufferedOutputStream output;

  /**
   * Creates a new <code>ProtobufServerConnection</code> that processes messages received from an
   * edge client over a given <code>Socket</code>.
   */
  public ProtobufServerConnection(Socket socket, InternalCache c, CachedRegionHelper helper,
      CacheServerStats stats, int hsTimeout, int socketBufferSize, String communicationModeStr,
      byte communicationMode, Acceptor acceptor, ClientProtocolProcessor clientProtocolProcessor,
      SecurityService securityService) throws IOException {
    super(socket, c, helper, stats, hsTimeout, socketBufferSize, communicationModeStr,
        communicationMode, acceptor, securityService);
    this.protocolProcessor = clientProtocolProcessor;

    this.output = new BufferedOutputStream(socket.getOutputStream(), socketBufferSize);
<<<<<<< HEAD
    this.input = new BufferedInputStream(socket.getInputStream(), socketBufferSize);
=======
>>>>>>> c303d01e
    setClientProxyMembershipId();

    doHandShake(CommunicationMode.ProtobufClientServerProtocol.getModeNumber(), 0);
  }

  @Override
  protected void doOneMessage() {
    Socket socket = this.getSocket();
    try {
<<<<<<< HEAD
=======
      InputStream inputStream = socket.getInputStream();
>>>>>>> c303d01e

      InternalCache cache = getCache();
      cache.setReadSerializedForCurrentThread(true);
      try {
<<<<<<< HEAD
        protocolProcessor.processMessage(input, output);
        output.flush();
=======
        try {
          protocolProcessor.processMessage(inputStream, output);
        } finally {
          output.flush();
        }
>>>>>>> c303d01e
      } finally {
        cache.setReadSerializedForCurrentThread(false);
      }

      if (protocolProcessor.socketProcessingIsFinished()) {
        this.setFlagProcessMessagesAsFalse();
      }
    } catch (EOFException e) {
      this.setFlagProcessMessagesAsFalse();
      setClientDisconnectedException(e);
      logger.debug("Encountered EOF while processing message: {}", e);
    } catch (IOException | IncompatibleVersionException e) {
      if (!socket.isClosed()) { // GEODE-4300, IOException may be thrown thrown on EOF
        logger.warn(e);
      }
      this.setFlagProcessMessagesAsFalse();
      setClientDisconnectedException(e);
    } finally {
      acceptor.getClientHealthMonitor().receivedPing(this.clientProxyMembershipID);
    }
  }

  private void setClientProxyMembershipId() {
    ServerLocation serverLocation = new ServerLocation(
        ((InetSocketAddress) this.getSocket().getRemoteSocketAddress()).getHostName(),
        this.getSocketPort());
    DistributedMember distributedMember = new InternalDistributedMember(serverLocation);
    // no handshake for new client protocol.
    clientProxyMembershipID = new ClientProxyMembershipID(distributedMember);
  }

  @Override
  public boolean cleanup() {
    synchronized (this) {
      if (!cleanedUp) {
        cleanedUp = true;
        protocolProcessor.close();
      }
    }
    return super.cleanup();
  }

  @Override
  protected boolean doHandShake(byte endpointType, int queueSize) {
    ClientHealthMonitor clientHealthMonitor = getAcceptor().getClientHealthMonitor();
    clientHealthMonitor.registerClient(clientProxyMembershipID);
    clientHealthMonitor.addConnection(clientProxyMembershipID, this);

    return true;
  }

  @Override
  protected int getClientReadTimeout() {
    return 0;
  }

  @Override
  public boolean isClientServerConnection() {
    return true;
  }
}<|MERGE_RESOLUTION|>--- conflicted
+++ resolved
@@ -15,14 +15,10 @@
 
 package org.apache.geode.internal.cache.tier.sockets;
 
-<<<<<<< HEAD
 import java.io.BufferedInputStream;
-=======
->>>>>>> c303d01e
 import java.io.BufferedOutputStream;
 import java.io.EOFException;
 import java.io.IOException;
-import java.io.InputStream;
 import java.net.InetSocketAddress;
 import java.net.Socket;
 
@@ -61,10 +57,7 @@
     this.protocolProcessor = clientProtocolProcessor;
 
     this.output = new BufferedOutputStream(socket.getOutputStream(), socketBufferSize);
-<<<<<<< HEAD
     this.input = new BufferedInputStream(socket.getInputStream(), socketBufferSize);
-=======
->>>>>>> c303d01e
     setClientProxyMembershipId();
 
     doHandShake(CommunicationMode.ProtobufClientServerProtocol.getModeNumber(), 0);
@@ -74,24 +67,17 @@
   protected void doOneMessage() {
     Socket socket = this.getSocket();
     try {
-<<<<<<< HEAD
-=======
-      InputStream inputStream = socket.getInputStream();
->>>>>>> c303d01e
 
       InternalCache cache = getCache();
       cache.setReadSerializedForCurrentThread(true);
       try {
-<<<<<<< HEAD
         protocolProcessor.processMessage(input, output);
         output.flush();
-=======
         try {
-          protocolProcessor.processMessage(inputStream, output);
+          protocolProcessor.processMessage(input, output);
         } finally {
           output.flush();
         }
->>>>>>> c303d01e
       } finally {
         cache.setReadSerializedForCurrentThread(false);
       }

#
# Licensed to the Apache Software Foundation (ASF) under one or more
# contributor license agreements.  See the NOTICE file distributed with
# this work for additional information regarding copyright ownership.
# The ASF licenses this file to You under the Apache License, Version 2.0
# (the "License"); you may not use this file except in compliance with
# the License.  You may obtain a copy of the License at
#
#      http://www.apache.org/licenses/LICENSE-2.0
#
# Unless required by applicable law or agreed to in writing, software
# distributed under the License is distributed on an "AS IS" BASIS,
# WITHOUT WARRANTIES OR CONDITIONS OF ANY KIND, either express or implied.
# See the License for the specific language governing permissions and
# limitations under the License.
#

---

resource_types:
  - name: gcs-resource
    type: docker-image
    source:
      repository: frodenas/gcs-resource
  - name: email
    type: docker-image
    source:
      repository: pcfseceng/email-resource
  - name: concourse-metadata-resource
    type: docker-image
    source:
      username: ((!docker-username))
      password: ((!docker-password))
      repository: gcr.io/apachegeode-ci/((!docker-image-prefix))concourse-metadata-resource
      tag: latest

resources:
- name: docker-geode-build-image
  type: docker-image
  source:
    username: ((!docker-username))
    password: ((!docker-password))
    repository: gcr.io/apachegeode-ci/((!docker-image-prefix))((!docker-image-name))
    tag: latest
- name: alpine-tools-image
  type: docker-image
  source:
    username: ((!docker-username))
    password: ((!docker-password))
    repository: gcr.io/apachegeode-ci/((!docker-image-prefix))alpine-tools
    tag: latest
- name: geode
  type: git
  source:
    depth: 1
    uri: (( concat "https://github.com/" metadata.geode-fork "/geode.git" ))
    branch: (( grab metadata.geode-build-branch ))
    ignore_paths:
    - ci/*
- name: geode-ci
  type: git
  source:
    depth: 1
    uri: (( concat "https://github.com/" metadata.geode-fork "/geode.git" ))
    branch: (( grab metadata.geode-build-branch ))
    paths:
<<<<<<< HEAD
    - ci/*
- name: geode-ci-windows
  type: git
  source:
    depth: 1
    uri: (( concat "https://github.com/" metadata.geode-fork "/geode.git" ))
    branch: feature/GEODE-5212
    paths:
    - ci/*
=======
    - ci/pipelines/geode-build/*
    - ci/scripts/*
>>>>>>> d00ab7ce
- name: geode-examples
  type: git
  source:
    uri: https://github.com/apache/geode-examples.git
    branch: develop
    depth: 10
- name: geode-build-version
  type: semver
  source:
    driver: gcs
    bucket: ((!concourse-bucket))
    key: (( concat metadata.geode-build-branch "/version" ))
    json_key: ((!concourse-gcp-key))
    initial_version: 1.3.0
- name: geode-build-artifact
  type: gcs-resource
  source:
    bucket: ((!public-bucket))
    json_key: ((!concourse-gcp-key))
    regexp: (( concat "artifacts/" metadata.geode-build-branch "/geodefiles-(.*).tgz" ))
- name: send-notification-email
  type: email
  source:
    smtp:
      host: ((!source-email-server))
      port: "587"
      username: ((!source-email-username))
      password: ((!source-email-password))
    from: ((!source-email-address))
    to: [ ((!notification-email-address)) ]
- name: concourse-metadata-resource
  type: concourse-metadata-resource

groups:
- name: main
  jobs:
  - Build
  - DistributedTest
  - AcceptanceTest
  - IntegrationTest
  - UpgradeTest
  - TestExamples
  - UpdatePassingRef
- name: UITests
  jobs:
  - Build
  - UITests
- name: Windows
  jobs:
  - Build
  - WindowsAcceptanceTests
  - WindowsIntegrationTests

jobs:
- name: Build
  serial: true
  public: true
  plan:
    - get: geode
      trigger: true
    - get: geode-ci
    - get: geode-build-version
      params: {pre: build}
    - task: build
      config:
        platform: linux
        image_resource:
          type: docker-image
          source:
            username: ((!docker-username))
            password: ((!docker-password))
            repository: gcr.io/apachegeode-ci/((!docker-image-prefix))((!docker-image-name))
            tag: latest
        inputs:
        - name: geode
        - name: geode-ci
        - name: geode-build-version
        outputs:
        - name: built-geode
        - name: results
        params:
          MAINTENANCE_VERSION: (( grab metadata.geode-build-branch ))
          SERVICE_ACCOUNT: ((!concourse-gcp-account))
          PUBLIC_BUCKET: ((!public-bucket))
        run:
          path: geode-ci/ci/scripts/build.sh
      on_failure:
        aggregate:
          - put: send-notification-email
            params:
              subject: results/subject
              body: results/body
      ensure:
        aggregate:
          - put: geode-build-artifact
            params:
              file: built-geode/geodefiles-*.tgz
          - put: geode-build-version
            params:
              file: results/number
- name: TestExamples
  serial: true
  public: true
  plan:
    - get: geode
      passed: [AcceptanceTest, DistributedTest, IntegrationTest, UpgradeTest]
      trigger: true
    - aggregate:
      - get: geode-ci
      - get: geode-examples
        trigger: true
      - get: docker-geode-build-image
        params:
          rootfs: true
    - task: testexamples
      image: docker-geode-build-image
      privileged: true
      timeout: 7h
      config:
        inputs:
          - name: geode-ci
          - name: geode-examples
          - name: docker-geode-build-image
        platform: linux
        params:
          MAINTENANCE_VERSION: (( grab metadata.geode-build-branch ))
          SERVICE_ACCOUNT: ((!concourse-gcp-account))
          PUBLIC_BUCKET: ((!public-bucket))
        run:
          args:
          path: geode-ci/ci/scripts/build-examples.sh

- name: UpdatePassingRef
  serial: true
  public: true
  plan:
    - get: geode
      passed: [AcceptanceTest, DistributedTest, IntegrationTest, UpgradeTest]
      trigger: true
    - get: geode-ci
    - get: docker-geode-build-image
    - task: updatepassingref
      image: docker-geode-build-image
      config:
        inputs:
          - name: geode
          - name: geode-ci
        platform: linux
        outputs:
          - name: results
        params:
          MAINTENANCE_VERSION: (( grab metadata.geode-build-branch ))
          SERVICE_ACCOUNT: ((!concourse-gcp-account))
          PUBLIC_BUCKET: ((!public-bucket))
        run:
<<<<<<< HEAD
          path: geode-ci/ci/scripts/update-passing-ref.sh

- name: WindowsAcceptanceTests
  serial: true
  public: true
  plan:
    - aggregate:
      - get: geode
        passed: [Build]
        trigger: true
      - get: geode-ci-windows
      - get: geode-build-version
        passed: [Build]
    - task: cleanup-java-processes
      tags: [windows-acceptance-tests]
      config:
        platform: windows
        run:
          path: powershell
          args:
          - -command
          - |
            gwmi win32_process -filter 'name = "java.exe"' | select commandline | format-list
            kill -name java
    - task: run-acceptance-tests
      tags: [windows-acceptance-tests]
      timeout: 8h
      config:
        inputs:
          - name: geode
          - name: geode-ci-windows
            path: geode-ci
          - name: geode-build-version
        outputs:
          - name: built-geode
        params:
          CALL_STACK_TIMEOUT: 25200
          DUNIT_PARALLEL_FORKS: 0
          MAINTENANCE_VERSION: develop
          PARALLEL_DUNIT: false
          PUBLIC_BUCKET: ((!public-bucket))
          SERVICE_ACCOUNT: ((!concourse-gcp-account))
          JAVA_HOME: "C:\\progra~1\\java\\jdk1.8.0_172"
          DOCKER_COMPOSE_LOCATION: "C:\\Progra~1\\Docker\\Docker\\resources\\bin\\docker-compose.exe"
          DOCKER_LOCATION: "C:\\Progra~1\\Docker\\Docker\\resources\\bin\\docker.exe"
        platform: windows
        run:
          path: c:\Progra~1\git\bin\bash.exe
          args:
            - geode-ci/ci/scripts/test-run.sh
            #- :geode-assembly:acceptanceTest :geode-connectors:acceptanceTest
            - :geode-assembly:acceptanceTest
            - windows-acceptancetestfiles
      ensure:
        aggregate:
        - task: archive-acceptance-test-results
          tags: [windows-acceptance-tests]
          config:
            inputs:
              - name: geode
              - name: geode-ci-windows
                path: geode-ci
              - name: geode-build-version
              - name: built-geode
            params:
              MAINTENANCE_VERSION: (( grab metadata.geode-build-branch ))
              SERVICE_ACCOUNT: ((!concourse-gcp-account))
              PUBLIC_BUCKET: ((!public-bucket))
              JAVA_HOME: "C:\\progra~1\\java\\jdk1.8.0_172"
            platform: windows
            run:
              path: c:\Progra~1\git\bin\bash.exe
              args:
              - geode-ci/ci/scripts/test-archive.sh
              - :geode-assembly:acceptanceTest
              - windows-acceptancetestfiles

- name: WindowsIntegrationTests
  serial: true
  public: true
  plan:
    - aggregate:
      - get: geode
        passed: [Build]
        trigger: true
      - get: geode-ci-windows
      - get: geode-build-version
        passed: [Build]
    - task: cleanup-java-processes
      tags: [windows-integration-tests]
      config:
        platform: windows
        run:
          path: powershell
          args:
          - -command
          - |
            gwmi win32_process -filter 'name = "java.exe"' | select commandline | format-list
            kill -name java
    - task: run-integration-tests
      tags: [windows-integration-tests]
      timeout: 8h
      config:
        inputs:
          - name: geode
          - name: geode-ci-windows
            path: geode-ci
          - name: geode-build-version
        outputs:
          - name: built-geode
        params:
          CALL_STACK_TIMEOUT: 25200
          DUNIT_PARALLEL_FORKS: 0
          MAINTENANCE_VERSION: develop
          PARALLEL_DUNIT: false
          PUBLIC_BUCKET: ((!public-bucket))
          SERVICE_ACCOUNT: ((!concourse-gcp-account))
          JAVA_HOME: "C:\\progra~1\\java\\jdk1.8.0_172"
        platform: windows
        run:
          path: c:\Progra~1\git\bin\bash.exe
          args:
            - geode-ci/ci/scripts/test-run.sh
            - integrationTest
            - windows-integrationtestfiles
      ensure:
        aggregate:
        - task: archive-integration-test-results
          tags: [windows-integration-tests]
          config:
            inputs:
              - name: geode
              - name: geode-ci-windows
                path: geode-ci
              - name: geode-build-version
              - name: built-geode
            params:
              MAINTENANCE_VERSION: (( grab metadata.geode-build-branch ))
              SERVICE_ACCOUNT: ((!concourse-gcp-account))
              PUBLIC_BUCKET: ((!public-bucket))
              JAVA_HOME: "C:\\progra~1\\java\\jdk1.8.0_172"
            platform: windows
            run:
              path: c:\Progra~1\git\bin\bash.exe
              args:
                - geode-ci/ci/scripts/test-archive.sh
                - integrationTest
                - windows-integrationtestfiles

- name: DistributedTest
  serial: true
  public: true
  plan:
    - aggregate:
      - get: geode
        passed: [Build]
        trigger: true
      - get: geode-ci
      - get: geode-build-version
        passed: [Build]
      - get: docker-geode-build-image
        params:
          rootfs: true
    - aggregate:
      - task: run-distributed-core
        image: docker-geode-build-image
        tags: [large]
        privileged: true
        timeout: 8h
        config:
          inputs:
            - name: geode
            - name: geode-ci
            - name: docker-geode-build-image
            - name: geode-build-version
          platform: linux
          outputs:
            - name: built-geode
          params:
            MAINTENANCE_VERSION: (( grab metadata.geode-build-branch ))
            SERVICE_ACCOUNT: ((!concourse-gcp-account))
            PUBLIC_BUCKET: ((!public-bucket))
            PARALLEL_DUNIT: true
            DUNIT_PARALLEL_FORKS: 7
            CALL_STACK_TIMEOUT: 25200
          run:
            args:
            - geode-core:distributedTest
            - distributedtestcore
            path: geode-ci/ci/scripts/test-run.sh
        on_failure:
          aggregate:
            - put: send-notification-email
              params:
                subject: built-geode/subject
                body: built-geode/body
        ensure:
          aggregate:
          - task: archive-results-core
            image: docker-geode-build-image
            config:
              inputs:
                - name: geode
                - name: geode-ci
                - name: geode-build-version
                - name: built-geode
              platform: linux
              params:
                MAINTENANCE_VERSION: (( grab metadata.geode-build-branch ))
                SERVICE_ACCOUNT: ((!concourse-gcp-account))
                PUBLIC_BUCKET: ((!public-bucket))
              run:
                args:
                - geode-core:distributedTest
                - distributedtestcore
                path: geode-ci/ci/scripts/test-archive.sh
      - task: run-distributed-everything-else
        image: docker-geode-build-image
        tags: [large]
        privileged: true
        timeout: 8h
        config:
          inputs:
            - name: geode
            - name: geode-ci
            - name: docker-geode-build-image
            - name: geode-build-version
          platform: linux
          outputs:
            - name: built-geode
          params:
            MAINTENANCE_VERSION: (( grab metadata.geode-build-branch ))
            SERVICE_ACCOUNT: ((!concourse-gcp-account))
            PUBLIC_BUCKET: ((!public-bucket))
            PARALLEL_DUNIT: true
            DUNIT_PARALLEL_FORKS: 7
            CALL_STACK_TIMEOUT: 25200
            GRADLE_TASK_OPTIONS: -x geode-core:distributedTest
          run:
            args:
            - distributedTest
            - distributedtesteverythingelse
            path: geode-ci/ci/scripts/test-run.sh
        on_failure:
          aggregate:
            - put: send-notification-email
              params:
                subject: built-geode/subject
                body: built-geode/body
        ensure:
          aggregate:
          - task: archive-results-everythingelse
            image: docker-geode-build-image
            config:
              inputs:
                - name: geode
                - name: geode-ci
                - name: geode-build-version
                - name: built-geode
              platform: linux
              params:
                MAINTENANCE_VERSION: (( grab metadata.geode-build-branch ))
                SERVICE_ACCOUNT: ((!concourse-gcp-account))
                PUBLIC_BUCKET: ((!public-bucket))
              run:
                args:
                - disitributedTest
                - distributedtesteverythingelse
                path: geode-ci/ci/scripts/test-archive.sh
=======
          path: geode-ci/ci/scripts/update-passing-ref.sh
>>>>>>> d00ab7ce
<|MERGE_RESOLUTION|>--- conflicted
+++ resolved
@@ -64,8 +64,8 @@
     uri: (( concat "https://github.com/" metadata.geode-fork "/geode.git" ))
     branch: (( grab metadata.geode-build-branch ))
     paths:
-<<<<<<< HEAD
-    - ci/*
+    - ci/pipelines/geode-build/*
+    - ci/scripts/*
 - name: geode-ci-windows
   type: git
   source:
@@ -74,10 +74,6 @@
     branch: feature/GEODE-5212
     paths:
     - ci/*
-=======
-    - ci/pipelines/geode-build/*
-    - ci/scripts/*
->>>>>>> d00ab7ce
 - name: geode-examples
   type: git
   source:
@@ -233,7 +229,6 @@
           SERVICE_ACCOUNT: ((!concourse-gcp-account))
           PUBLIC_BUCKET: ((!public-bucket))
         run:
-<<<<<<< HEAD
           path: geode-ci/ci/scripts/update-passing-ref.sh
 
 - name: WindowsAcceptanceTests
@@ -502,7 +497,4 @@
                 args:
                 - disitributedTest
                 - distributedtesteverythingelse
-                path: geode-ci/ci/scripts/test-archive.sh
-=======
-          path: geode-ci/ci/scripts/update-passing-ref.sh
->>>>>>> d00ab7ce
+                path: geode-ci/ci/scripts/test-archive.sh